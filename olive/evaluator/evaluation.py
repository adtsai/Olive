# -------------------------------------------------------------------------
# Copyright (c) Microsoft Corporation. All rights reserved.
# Licensed under the MIT License.
# --------------------------------------------------------------------------
import time
from typing import Any, Dict

import numpy as np
import torch
from torch.utils.data import Dataset

from olive.common.user_module_loader import UserModuleLoader
from olive.constants import Framework
from olive.evaluator.accuracy import AUC, AccuracyScore, F1Score, Precision, Recall
from olive.evaluator.metric import AccuracySubType, LatencySubType, Metric
from olive.model import OliveModel
from olive.systems.common import Device


def evaluate_accuracy(model: OliveModel, metric: Metric, device: Device = Device.CPU) -> Dict[str, Any]:
    """
    Evaluate model accuracy according to config, return accuracy metrics
    """
    dataloader, post_func, _ = get_user_config(metric.user_config)

    preds = []
    targets = []
    inference_settings = metric.user_config.inference_settings
    model_inference_settings = inference_settings.get(model.framework.lower()) if inference_settings else None
    sess = model.prepare_session(inference_settings=model_inference_settings, device=device)

    if model.framework == Framework.ONNX:
        preds, targets = evaluate_accuracy_onnx(sess=sess, dataloader=dataloader, post_func=post_func)
    elif model.framework == Framework.PYTORCH:
        preds, targets = evaluate_accuracy_pytorch(sess=sess, dataloader=dataloader, post_func=post_func, device=device)

    elif model.framework == Framework.SNPE:
        preds, targets = evaluate_accuracy_snpe(sess=sess, dataloader=dataloader, post_func=post_func)
    elif model.framework == Framework.OPENVINO:
        preds, targets = evaluate_accuracy_openvino(sess=sess, dataloader=dataloader, post_func=post_func)
    else:
        raise Exception(
            f"Current model framework {model.framework} doesn't support metric {metric.type}.{metric.sub_type}."
        )

    metric_config = metric.metric_config
    if metric.sub_type == AccuracySubType.ACCURACY_SCORE:
        metric_res = AccuracyScore(metric_config).evaluate(preds, targets)
    elif metric.sub_type == AccuracySubType.F1_SCORE:
        metric_res = F1Score(metric_config).evaluate(preds, targets)
    elif metric.sub_type == AccuracySubType.PRECISION:
        metric_res = Precision(metric_config).evaluate(preds, targets)
    elif metric.sub_type == AccuracySubType.RECALL:
        metric_res = Recall(metric_config).evaluate(preds, targets)
    elif metric.sub_type == AccuracySubType.AUC:
        metric_res = AUC(metric_config).evaluate(preds, targets)
    else:
        raise TypeError(f"{metric.sub_type} is not a accuracy metric supported")

    return metric_res


def evaluate_latency(model: OliveModel, metric: Metric, device: Device = Device.CPU) -> Dict[str, Any]:
    """
    Evaluate model latency according to config, return latency metrics
    """
    dataloader, _, _ = get_user_config(metric.user_config)
    warmup_num = metric.metric_config.warmup_num
    repeat_test_num = metric.metric_config.repeat_test_num
    sleep_num = metric.metric_config.sleep_num

    latencies = []
    # user.config.inference_settings > model.inference_settings > default inference_settings
    # when user.config.inference_settings is None, the model.inference_settings
    # will be used in model.prepare_session(..)
    inference_settings = metric.user_config.inference_settings
    model_inference_settings = inference_settings.get(model.framework.lower()) if inference_settings else None
    sess = model.prepare_session(inference_settings=model_inference_settings, device=device)

    if model.framework == Framework.ONNX:
        latencies = evaluate_latency_onnx(
            sess=sess,
            dataloader=dataloader,
            user_config=metric.user_config,
            device=device,
            warmup_num=warmup_num,
            repeat_test_num=repeat_test_num,
            sleep_num=sleep_num,
        )
    elif model.framework == Framework.PYTORCH:
        latencies = evaluate_latency_pytorch(
            sess=sess, dataloader=dataloader, device=device, warmup_num=warmup_num, repeat_test_num=repeat_test_num
        )

    elif model.framework == Framework.SNPE:
        latencies = evaluate_latency_snpe(
            sess=sess,
            dataloader=dataloader,
            warmup_num=warmup_num,
            repeat_test_num=repeat_test_num,
            sleep_num=sleep_num,
        )
    elif model.framework == Framework.OPENVINO:
        latencies = evaluate_latency_openvino(sess=sess, dataloader=dataloader)
    else:
        raise Exception(
            f"Current model framework {model.framework} doesn't support metric {metric.type}.{metric.subtype}."
        )

    latency_metrics = {
        LatencySubType.AVG: round(sum(latencies) / len(latencies) * 1000, 5),
        LatencySubType.MAX: round(max(latencies) * 1000, 5),
        LatencySubType.MIN: round(min(latencies) * 1000, 5),
        LatencySubType.P50: round(np.percentile(latencies, 50) * 1000, 5),
        LatencySubType.P75: round(np.percentile(latencies, 75) * 1000, 5),
        LatencySubType.P90: round(np.percentile(latencies, 90) * 1000, 5),
        LatencySubType.P95: round(np.percentile(latencies, 95) * 1000, 5),
        LatencySubType.P99: round(np.percentile(latencies, 99) * 1000, 5),
        LatencySubType.P999: round(np.percentile(latencies, 99.9) * 1000, 5),
    }
    return latency_metrics[metric.sub_type]


def evaluate_custom_metric(model: OliveModel, metric: Metric, device: Device = Device.CPU):
    _, _, eval_func = get_user_config(metric.user_config)

    if not eval_func:
        raise Exception("Please specify 'evaluate_func' for custom metrics")
    return eval_func(model, metric.user_config.data_dir, metric.user_config.batch_size, device)


def evaluate_accuracy_onnx(sess, dataloader, post_func):
    preds = []
    targets = []
    input_names = [i.name for i in sess.get_inputs()]
    output_names = [o.name for o in sess.get_outputs()]
    for input_data, labels in dataloader:
        if isinstance(input_data, dict):
            input_dict = {k: input_data[k].tolist() for k in input_data.keys() if k in input_names}
        else:
            input_data = input_data.tolist()
            input_dict = dict(zip(input_names, [input_data]))
        res = sess.run(input_feed=input_dict, output_names=None)
        if len(output_names) == 1:
            result = torch.Tensor(res[0])
        else:
            result = torch.Tensor(res)
        if post_func:
            outputs = post_func(result)
        else:
            outputs = result
        preds.extend(outputs.tolist())
        targets.extend(labels.data.tolist())
    return preds, targets


def evaluate_accuracy_pytorch(sess, dataloader, post_func, device):
    preds = []
    targets = []
    device = device_string_to_torch_device(device)
    if device:
        sess.to(device)
    for input_data, labels in dataloader:
        input_data = tensor_data_to_device(input_data, device)
        if isinstance(input_data, dict):
            result = sess(**input_data)
        else:
            result = sess(input_data)
        if post_func:
            outputs = post_func(result)
        else:
            outputs = result
        # use the list.extend instead of list.append to avoid the different sub-array has different size when
        # batch size is greater than 2 so that the residue array has different size with the batch size,
        # which will result the exception like:
        #  ValueError: expected sequence of length 128 at dim 1 (got 3)
        preds.extend(outputs.tolist())
        targets.extend(labels.data.tolist())
    return preds, targets


def evaluate_accuracy_snpe(sess, dataloader, post_func):
    preds = []
    targets = []
    for data_dir, input_list, labels in dataloader:
        result = sess(input_list, data_dir)
        if post_func:
            outputs = post_func(result)
        else:
            raise ValueError("Post processing function is required for SNPE model")
        preds.extend(outputs.tolist())
        targets.extend(labels.tolist())
    return preds, targets


def evaluate_accuracy_openvino(sess, dataloader, post_func):
    preds = []
    targets = []
    for input_data, labels in dataloader:
        result = sess.infer_new_request({0: input_data})
        if post_func:
            outputs = post_func(result)
        else:
            outputs = result
        if not isinstance(labels, list):
            labels = [labels]
        preds.extend(outputs)
        targets.extend(labels)
    return preds, targets


def evaluate_latency_onnx(sess, dataloader, user_config, device, warmup_num, repeat_test_num, sleep_num):
    latencies = []
    input_names = [i.name for i in sess.get_inputs()]
    input_data, _ = next(iter(dataloader))

    if isinstance(input_data, dict):
        input_dict = {
            k: np.ascontiguousarray(input_data[k].cpu().numpy()) for k in input_data.keys() if k in input_names
        }
    else:
        input_data = np.ascontiguousarray(input_data.cpu().numpy())
        input_dict = dict(zip(input_names, [input_data]))

    if user_config.io_bind:
        io_bind_op = sess.io_binding()
        io_bind_device = "cuda" if device == "gpu" else "cpu"
        for k, v in input_dict.items():
            io_bind_op.bind_cpu_input(k, v)
        for item in sess.get_outputs():
            io_bind_op.bind_output(item.name, io_bind_device)

    for _ in range(warmup_num):
        if user_config.io_bind:
            sess.run_with_iobinding(io_bind_op)
        else:
            sess.run(input_feed=input_dict, output_names=None)

    for _ in range(repeat_test_num):
        if user_config.io_bind:
            t = time.perf_counter()
            sess.run_with_iobinding(io_bind_op)
            latencies.append(time.perf_counter() - t)
        else:
            t = time.perf_counter()
            sess.run(input_feed=input_dict, output_names=None)
            latencies.append(time.perf_counter() - t)
    return latencies


def evaluate_latency_pytorch(sess, dataloader, device, warmup_num, repeat_test_num):
    latencies = []
    input_data, _ = next(iter(dataloader))
    device = device_string_to_torch_device(device)
    if device:
        sess.to(device)
        input_data = tensor_data_to_device(input_data, device)
    if isinstance(input_data, dict):
        for _ in range(warmup_num):
            sess(**input_data)
        for _ in range(repeat_test_num):
            t = time.perf_counter()
            sess(**input_data)
            latencies.append(time.perf_counter() - t)
    else:
        for _ in range(warmup_num):
            sess(input_data)
        for _ in range(repeat_test_num):
            t = time.perf_counter()
            sess(input_data)
            latencies.append(time.perf_counter() - t)
    return latencies


def evaluate_latency_snpe(sess, dataloader, warmup_num, repeat_test_num, sleep_num):
    data_dir, input_data, _ = next(iter(dataloader))
    total_runs = warmup_num + repeat_test_num
    results = sess(input_data, data_dir, runs=total_runs, sleep=sleep_num)
    latencies = results["latencies"]["total_inference_time"][warmup_num:]  # fmt: skip
    return latencies


def evaluate_latency_openvino(sess, dataloader):
    latencies = []
    for input_data, labels in dataloader:
        t = time.perf_counter()
        sess(input_data)
        latencies.append(time.perf_counter() - t)
    return latencies


def get_user_config(config: dict):
    user_module = None
    user_module = UserModuleLoader(config.user_script, config.script_dir)

    dataloader = None
    dataloader_func = getattr(config, "dataloader_func", None)
    dataloader = user_module.call_object(dataloader_func, config.data_dir, config.batch_size)

    post_func = getattr(config, "post_processing_func", None)
    post_func = user_module.load_object(post_func)

    eval_func = getattr(config, "evaluate_func", None)
    eval_func = user_module.load_object(eval_func)

<<<<<<< HEAD
    if dataloader is None and not eval_func:
=======
    if not dataloader and not eval_func:
>>>>>>> 34a8fbf8
        dataloader = DummyDataloader(config.input_names, config.input_shapes, config.input_types)

    return dataloader, post_func, eval_func


def device_string_to_torch_device(device: Device):
    device = torch.device("cuda") if device == Device.GPU else torch.device(device)
    return device


def tensor_data_to_device(data, device: torch.device):
    if device is None:
        return data
    if isinstance(data, torch.Tensor):
        return data.to(device)
    if isinstance(data, dict):
        return {k: tensor_data_to_device(v, device) for k, v in data.items()}
    elif isinstance(data, list):
        return [tensor_data_to_device(v, device) for v in data]
    elif isinstance(data, tuple):
        return tuple(tensor_data_to_device(v, device) for v in data)
    elif isinstance(data, set):
        return set(tensor_data_to_device(v, device) for v in data)
    else:
        return data


class DummyDataloader(Dataset):
    def __init__(self, input_names, input_shapes, input_types):
        self.input_names = input_names
        self.input_shapes = input_shapes
        self.input_types = input_types

    def __len__(self):
        return 100

    def __getitem__(self, index):
        str_to_type = {"float32": torch.float32, "float16": torch.float16, "int32": torch.int32, "int64": torch.int64}
        input_types = []
        if self.input_types:
            for input_type in self.input_types:
                input_types.append(str_to_type[input_type])
        else:
            for _ in range(len(self.input_names)):
                input_types.append(torch.float32)
        if len(self.input_names) == 1:
            dummy_inputs = torch.ones(self.input_shapes[0], dtype=input_types[0])
        else:
            dummy_inputs = {}
            for input_name, input_shape, input_type in zip(self.input_names, self.input_shapes, input_types):
                dummy_inputs.update({input_name: torch.ones(input_shape, dtype=input_type)})
        label = 0
        return dummy_inputs, label<|MERGE_RESOLUTION|>--- conflicted
+++ resolved
@@ -303,11 +303,7 @@
     eval_func = getattr(config, "evaluate_func", None)
     eval_func = user_module.load_object(eval_func)
 
-<<<<<<< HEAD
-    if dataloader is None and not eval_func:
-=======
     if not dataloader and not eval_func:
->>>>>>> 34a8fbf8
         dataloader = DummyDataloader(config.input_names, config.input_shapes, config.input_types)
 
     return dataloader, post_func, eval_func
