# -------------------------------------------------------------------------
# Copyright (c) Microsoft Corporation. All rights reserved.
# Licensed under the MIT License.
# --------------------------------------------------------------------------
import logging
import os
import shutil
import tempfile
from abc import ABC, abstractmethod
from copy import deepcopy
from enum import Enum
from pathlib import Path
from typing import TYPE_CHECKING, Any, Callable, Dict, List, Optional, Union

import onnx
import torch
import yaml
from onnx import AttributeProto, GraphProto
from pydantic import validator

if TYPE_CHECKING:
    from azure.ai.ml import MLClient
from olive.common.config_utils import ConfigBase, serialize_to_json, validate_config
from olive.common.ort_inference import get_ort_inference_session
from olive.common.user_module_loader import UserModuleLoader
from olive.constants import Framework, ModelFileFormat
from olive.hf_utils import (
    get_hf_model_config,
    huggingface_model_loader,
    load_huggingface_model_from_model_class,
    load_huggingface_model_from_task,
)
from olive.snpe import SNPEDevice, SNPEInferenceSession, SNPESessionOptions
from olive.snpe.tools.dev import get_dlc_metrics
from olive.systems.common import Device

REGISTRY = {}
logger = logging.getLogger(__name__)


class ModelStorageKind(str, Enum):
    LocalFile = "file"
    LocalFolder = "folder"
    AzureMLModel = "azureml"

    def __str__(self) -> str:
        return self.value


class OliveModel(ABC):
    """
    Abstraction for logical "Model", it contains model path and related metadata.
    Each technique accepts Model as input, return Model as output.
    """

    @classmethod
    def __init_subclass__(cls, **kwargs) -> None:
        """Register the model."""
        super().__init_subclass__(**kwargs)
        REGISTRY[cls.__name__.lower()] = cls

    def __init__(
        self,
        framework: Framework,
        model_file_format: ModelFileFormat,
        model_path: Optional[Union[Path, str]] = None,
        name: Optional[str] = None,
        version: Optional[int] = None,
        aml_storage_name: Optional[str] = None,
        model_storage_kind: ModelStorageKind = ModelStorageKind.LocalFile,
    ):
        if isinstance(model_storage_kind, str):
            model_storage_kind = ModelStorageKind(model_storage_kind)

        assert isinstance(model_storage_kind, ModelStorageKind)

        if model_storage_kind == ModelStorageKind.AzureMLModel:
            if not name:
                raise Exception("Please specify model 'name' for Azure ML model")
            if not version:
                raise Exception("Please specify model 'version' for Azure ML model")
            self.model_path = f"azureml:{name}:{version}"
        else:
            self.model_path = model_path
        self.version = version
        self.framework = framework
        self.model_file_format = model_file_format
        self.name = name
        self.aml_storage_name = aml_storage_name
        self.composite_parent = None
        self.model_storage_kind = model_storage_kind

    @abstractmethod
    def load_model(self, rank: int = None) -> object:
        """
        Load model from disk, return in-memory model object
        Derived class should implement its specific logic if needed.
        """
        raise NotImplementedError()

    @abstractmethod
    def prepare_session(
        self,
        inference_settings: Optional[Dict[str, Any]] = None,
        device: Device = Device.CPU,
        rank: Optional[int] = None,
    ):
        """
        Prepare inference session for Olive model, return in-memory inference session.
        Derived class should implement its specific logic if needed.
        """
        raise NotImplementedError()

    def download_from_azureml(self, ml_client: "MLClient", download_path: Union[Path, str]):
        if ml_client is None:
            raise Exception("Azure ML client is not initialized")
        if self.model_storage_kind != ModelStorageKind.AzureMLModel:
            raise Exception("Only Azure ML model can be downloaded from Azure ML workspace")
        if not self.aml_storage_name:
            logger.error(
                f"Error to download model {self.model_path} from Azure ML workspace: aml_storage_name is not specified"
            )
            raise Exception("Please specify model 'aml_storage_name' for Azure ML model")
        try:
            ml_client.models.download(name=self.name, version=self.version, download_path=download_path)
        except Exception as e:
            logger.error(f"Failed to downloafd model {self.name} from Azure ML workspace, error: {e}")
            raise e

        model_path = Path(download_path) / self.name / self.aml_storage_name
        return model_path

    def set_composite_parent(self, cp):
        self.composite_parent = cp

    def get_composite_parent(self):
        return self.composite_parent

    def to_json(self, check_object: bool = False):
        model_path = self.model_path
        if model_path and Path(model_path).exists():
            model_path = Path(model_path)
        config = {
            "type": self.__class__.__name__,
            "config": {
                "model_path": model_path,
                "name": self.name,
                "model_storage_kind": self.model_storage_kind.value,
                "version": self.version,
            },
        }
        return serialize_to_json(config, check_object)


class ModelConfig(ConfigBase):
    type: str
    config: dict

    @validator("type")
    def validate_type(cls, v):
        if v.lower() not in REGISTRY:
            raise ValueError(f"Unknown model type {v}")
        return v

    def create_model(self):
        return REGISTRY[self.type.lower()](**self.config)


class IOConfig(ConfigBase):
    # TODO remove input names, shapes and types, turn to use olive dataset conifg.
    input_names: List[str]
    input_shapes: List[List[int]] = None
    input_types: List[str] = None
    output_names: List[str]
    output_shapes: List[List[int]] = None
    output_types: List[str] = None
    dynamic_axes: Dict[str, Dict[int, str]] = None
    # ONNX exporter might mark dimension like 'Transposepresent_value_self_1_dim_2' in shape inference
    # even though we want the dimension to be a constant int.
    # We use a workaround here: first use dim_param like "1" to represent the dimension, and then
    # convert it to int in the onnx model.
    string_to_int_dim_params: List[str] = None

    @validator("input_shapes", "input_types")
    def check_input_shapes(cls, v, values):
        if not v:
            return v

        if "input_names" not in values:
            raise ValueError("Invalid input_names")
        if len(v) != len(values["input_names"]):
            raise ValueError("input_names and input_shapes must have the same length")
        return v

    @validator("output_shapes", "output_types")
    def check_output_shapes(cls, v, values):
        if not v:
            return v

        if "output_names" not in values:
            raise ValueError("Invalid output_names")
        if len(v) != len(values["output_names"]):
            raise ValueError("output_names and output_shapes must have the same length")
        return v

    @validator("dynamic_axes")
    def convert_dynamic_axes(cls, v):
        if not v:
            return v

        dynamic_axes = v
        for k, v in dynamic_axes.items():
            dynamic_axes[k] = {int(kk): vv for kk, vv in v.items()}
        return dynamic_axes

    @validator("string_to_int_dim_params")
    def check_string_to_int_dim_params(cls, v):
        if not v:
            return v

        for dim_param in v:
            try:
                int(dim_param)
            except ValueError:
                raise ValueError(f"Invalid string_to_int_dim_params: {dim_param}. Must be castable to int.")
        return v


class HFComponent(ConfigBase):
    name: str
    io_config: IOConfig = None
    dummy_inputs_func: Union[str, Callable] = None


class HFConfig(ConfigBase):
    model_name: str = None
    task: str = None
    # TODO: remove model_class and only use task
    model_class: str = None
    use_ort_implementation: bool = False
    components: List[HFComponent] = None
    dataset: Dict[str, Any] = None

    @validator("model_class", always=True)
    def task_or_model_class_required(cls, v, values):
        if values["model_name"]:
            if not v and not values.get("task", None):
                raise ValueError("Either task or model_class must be specified")
            return v


class ONNXModelBase(OliveModel):
    """
    Abstract class to manage ONNX models
    """

    def __init__(
        self,
        model_path: Optional[Union[Path, str]] = None,
        name: Optional[str] = None,
        version: Optional[int] = None,
        aml_storage_name: Optional[str] = None,
        model_storage_kind: Union[str, ModelStorageKind] = ModelStorageKind.LocalFile,
        inference_settings: Optional[dict] = None,
        use_ort_extensions: bool = False,
    ):
        super().__init__(
            framework=Framework.ONNX,
            model_file_format=ModelFileFormat.ONNX,
            model_path=model_path,
            name=name,
            version=version,
            aml_storage_name=aml_storage_name,
            model_storage_kind=model_storage_kind,
        )
        self.inference_settings = inference_settings
        self.use_ort_extensions = use_ort_extensions

    def _is_valid_ep(self, filepath: str, ep: str = None):
        # TODO: should be remove if future accelerators is implemented
        # It should be a bug for onnxruntime where the execution provider is not be fallback.
        import onnxruntime as ort

        try:
            sess_options = ort.SessionOptions()
            if self.use_ort_extensions:
                # register custom ops for onnxruntime-extensions
                from onnxruntime_extensions import get_library_path

                sess_options.register_custom_ops_library(get_library_path())

            ort.InferenceSession(filepath, sess_options, providers=[ep])
        except Exception as e:
            logger.warning(
                f"Error: {e}Olive will ignore this {ep}."
                + f"Please make sure the environment with {ep} has the required dependencies."
            )
            return False
        return True

    @abstractmethod
    def get_default_execution_providers(self, device: Device):
        """
        Returns a list of supported default execution providers
        """
        return ["CPUExecutionProvider"]


class ONNXModel(ONNXModelBase):
    # device type definition: https://github.com/pytorch/pytorch/blob/master/c10/core/DeviceType.h
    EXECUTION_PROVIDERS = {
        "cpu": ["CPUExecutionProvider", "OpenVINOExecutionProvider"],
        "gpu": [
            "DmlExecutionProvider",
            "CUDAExecutionProvider",
            "OpenVINOExecutionProvider",
            "TensorrtExecutionProvider",
            "CPUExecutionProvider",
        ],
        "npu": ["QNNExecutionProvider", "CPUExecutionProvider"],
    }

    def __init__(
        self,
        model_path: str = None,
        name: Optional[str] = None,
        version: Optional[int] = None,
        aml_storage_name: Optional[str] = None,
        model_storage_kind: Union[str, ModelStorageKind] = ModelStorageKind.LocalFile,
        inference_settings: Optional[dict] = None,
        use_ort_extensions: bool = False,
        hf_config: Union[Dict[str, Any], HFConfig] = None,
    ):
        super().__init__(
            model_path=model_path,
            name=name,
            version=version,
            aml_storage_name=aml_storage_name,
            model_storage_kind=model_storage_kind,
            inference_settings=inference_settings,
            use_ort_extensions=use_ort_extensions,
        )
        self.io_config = None
        self.graph = None
        self.all_graphs: Optional[List[GraphProto]] = None
        # huggingface config
        self.hf_config = validate_config(hf_config, HFConfig) if hf_config else None

    @staticmethod
    def resolve_path(file_or_dir_path: str, model_filename: str = "model.onnx") -> str:
        """
        The engine provides output paths to ONNX passes that do not contain .onnx
        extension (these paths are generally locations in the cache). This function
        will convert such paths to absolute file paths and also ensure the parent
        directories exist. If the input path is already an ONNX file it is simply
        returned. Examples:

        resolve_path("c:/foo/bar.onnx") -> c:/foo/bar.onnx

        resolve_path("c:/foo/bar") -> c:/foo/bar/model.onnx
        """
        path = Path(file_or_dir_path)
        if path.suffix != ".onnx":
            path = path / model_filename
            parent_dir = path.parent
            if not parent_dir.exists():
                parent_dir.mkdir(parents=True, exist_ok=True)
        return str(path)

    def load_model(self, rank: int = None) -> onnx.ModelProto:
        # HACK: ASSUME no external data
        return onnx.load(self.model_path)

    def prepare_session(self, inference_settings: Dict[str, Any], device: Device, rank: Optional[int] = None):
        # user provided inference_settings > model's inference_settings > default settings
        inference_settings = inference_settings or self.inference_settings or {}
        # deep copy to avoid modifying the original settings
        inference_settings = deepcopy(inference_settings)

        # if user doesn't not provide ep list, use default value([ep]). Otherwise, use the user's ep list
        execution_providers = inference_settings.get("execution_provider")
        if not execution_providers:
            execution_providers = self.get_default_execution_providers(device)
            inference_settings["execution_provider"] = execution_providers

        if (device == Device.GPU) and (rank is not None) and not inference_settings.get("provider_options"):
            inference_settings["provider_options"] = [
                {"device_id": str(rank)} if ep == "CUDAExecutionProvider" else {} for ep in execution_providers
            ]

        return get_ort_inference_session(self.model_path, inference_settings, self.use_ort_extensions)

    def nodes(self):
        for graph in self.get_all_graphs():
            for node in graph.node:
                yield node

    def get_graph(self):
        if self.graph is not None:
            return self.graph
        self.graph = self.load_model().graph
        return self.graph

    def get_all_graphs(self):
        if self.all_graphs is not None:
            return self.all_graphs
        self.all_graphs = []
        graph_queue = [self.get_graph()]
        while graph_queue:
            graph = graph_queue.pop(0)
            self.all_graphs.append(graph)
            for node in graph.node:
                for attr in node.attribute:
                    if attr.type == AttributeProto.AttributeType.GRAPH:
                        assert isinstance(attr.g, GraphProto)
                        graph_queue.append(attr.g)
                    if attr.type == AttributeProto.AttributeType.GRAPHS:
                        for g in attr.graphs:
                            assert isinstance(g, GraphProto)
                            graph_queue.append(g)
        return self.all_graphs

    def output_name_to_node(self):
        output_name_to_node = {}
        for node in self.nodes():
            for output_name in node.output:
                if output_name:  # could be empty when it is optional
                    output_name_to_node[output_name] = node
        return output_name_to_node

    def get_initializer(self, name):
        for graph in self.get_all_graphs():
            for tensor in graph.initializer:
                if tensor.name == name:
                    return tensor
        return None

    def to_json(self, check_object: bool = False):
        config = super().to_json(check_object)
        config["config"].update(
            {
                "inference_settings": self.inference_settings,
                "use_ort_extensions": self.use_ort_extensions,
                "hf_config": self.hf_config,
            }
        )
        return serialize_to_json(config, check_object)

    def get_default_execution_providers(self, device: Device):
        # return firstly available ep as ort default ep
        available_providers = ONNXModel.get_execution_providers(device)
        for ep in available_providers:
            if self._is_valid_ep(self.model_path, ep):
                return [ep]
        return super().get_default_execution_providers(device)

    @staticmethod
    def get_execution_providers(device: Device):
        import onnxruntime as ort

        available_providers = ort.get_available_providers()
        eps_per_device = ONNXModel.EXECUTION_PROVIDERS.get(device)

        eps = []
        if eps_per_device:
            for ep in available_providers:
                if ep in eps_per_device:
                    eps.append(ep)

        return eps if eps else available_providers

    def get_io_config(self):
        """
        Get input/output names, shapes, types of the onnx model without creating an ort session.
        This function loads the onnx model and parses the graph to get the io config.
        """
        if self.io_config:
            return self.io_config

        try:
            from onnx.helper import tensor_dtype_to_np_dtype
        except ImportError:
            from onnx.mapping import TENSOR_TYPE_TO_NP_TYPE

            def tensor_dtype_to_np_dtype(tensor_type):
                return TENSOR_TYPE_TO_NP_TYPE[tensor_type]

        # external data is not needed for io config parsing
        # the .onnx model already contains all of the graph information
        # this method works whether the external data is in the same directory or not
        model = onnx.load(self.model_path, load_external_data=False)
        io_config = {
            "input_names": [],
            "input_shapes": [],
            "input_types": [],
            "output_names": [],
            "output_shapes": [],
            "output_types": [],
        }
        for prefix, ios in [("input", model.graph.input), ("output", model.graph.output)]:
            for io in ios:
                # get name, type, shape
                name = io.name
                tensor_type = io.type.tensor_type
                if tensor_type.elem_type == 0:
                    # sequence type
                    # TODO: add support for different types
                    # refer to https://github.com/lutzroeder/netron/blob/main/source/onnx.js#L1424
                    tensor_type = io.type.sequence_type.elem_type.tensor_type
                data_type = str(tensor_dtype_to_np_dtype(tensor_type.elem_type))
                shape = [dim.dim_param if dim.dim_param else dim.dim_value for dim in tensor_type.shape.dim]

                # append to io_config
                io_config[f"{prefix}_names"].append(name)
                io_config[f"{prefix}_types"].append(data_type)
                io_config[f"{prefix}_shapes"].append(shape)

        # save io_config
        self.io_config = io_config

        return io_config


class PyTorchModel(OliveModel):
    def __init__(
        self,
        model_path: str = None,
        model_file_format: ModelFileFormat = ModelFileFormat.PYTORCH_ENTIRE_MODEL,
        name: Optional[str] = None,
        version: Optional[int] = None,
        aml_storage_name: Optional[str] = None,
        model_storage_kind: Union[str, ModelStorageKind] = ModelStorageKind.LocalFolder,
        model_loader: Union[str, Callable] = None,
        model_script: Union[str, Path] = None,
        script_dir: Union[str, Path] = None,
        io_config: Union[Dict[str, Any], IOConfig] = None,
        dummy_inputs_func: Union[str, Callable] = None,
        hf_config: Union[Dict[str, Any], HFConfig] = None,
    ):
        if not (
            isinstance(model_loader, Callable)
            or (isinstance(model_loader, str) and model_script)
            or model_path
            or model_storage_kind == ModelStorageKind.AzureMLModel
            or hf_config
        ):
            raise ValueError(
                "model_path or model_storage_kind/AzureMLModel is required "
                "since model_loader is not callable or model_script is not provided"
            )

        self.model_loader = model_loader
        self.model_script = model_script
        self.script_dir = script_dir
        self.model = None
        super().__init__(
            framework=Framework.PYTORCH,
            model_file_format=model_file_format,
            model_path=model_path,
            name=name,
            version=version,
            aml_storage_name=aml_storage_name,
            model_storage_kind=model_storage_kind,
        )

        # io config for conversion to onnx
        self.io_config = validate_config(io_config, IOConfig) if io_config else None
        self.dummy_inputs_func = dummy_inputs_func

        self.dummy_inputs = None

        # huggingface config
        self.hf_config = validate_config(hf_config, HFConfig) if hf_config else None

    def load_model(self, rank: int = None) -> torch.nn.Module:
        if self.model is not None:
            return self.model

        if self.model_loader is not None:
            user_module_loader = UserModuleLoader(self.model_script, self.script_dir)
            model = user_module_loader.call_object(self.model_loader, self.model_path)
        elif self.hf_config and (self.hf_config.model_class or self.hf_config.task):
            input_model = self.model_path or self.hf_config.model_name
            if self.hf_config.task:
                model = load_huggingface_model_from_task(self.hf_config.task, input_model)
            else:
                model = load_huggingface_model_from_model_class(
                    self.hf_config.model_class, input_model, self.hf_config.use_ort_implementation
                )
        else:
            if self.model_file_format == ModelFileFormat.PYTORCH_ENTIRE_MODEL:
                model = torch.load(self.model_path)
            elif self.model_file_format == ModelFileFormat.PYTORCH_TORCH_SCRIPT:
                model = torch.jit.load(self.model_path)
            elif self.model_file_format == ModelFileFormat.PYTORCH_MLFLOW_MODEL:
                model = self.load_mlflow_model()
            elif self.model_file_format == ModelFileFormat.PYTORCH_STATE_DICT:
                raise ValueError("Please use customized model loader to load state dict model.")
            else:
                raise ValueError(f"Unsupported model file format: {self.model_file_format}")

        self.model = model

        return model

    def load_mlflow_model(self):
        tmp_dir = tempfile.TemporaryDirectory(prefix="mlflow_tmp")
        tmp_dir_path = Path(tmp_dir.name)

        shutil.copytree(os.path.join(self.model_path, "data/model"), tmp_dir_path, dirs_exist_ok=True)
        shutil.copytree(os.path.join(self.model_path, "data/config"), tmp_dir_path, dirs_exist_ok=True)
        shutil.copytree(os.path.join(self.model_path, "data/tokenizer"), tmp_dir_path, dirs_exist_ok=True)

        with open(os.path.join(self.model_path, "MLmodel"), "r") as fp:
            mlflow_data = yaml.safe_load(fp)
            hf_pretrained_class = mlflow_data["flavors"]["hftransformers"]["hf_pretrained_class"]

        model_loader = huggingface_model_loader(hf_pretrained_class)
        loaded_model = model_loader(tmp_dir_path)
        loaded_model.eval()

        tmp_dir.cleanup()

        return loaded_model

    def prepare_session(self, inference_settings: Dict[str, Any], device: Device, rank: Optional[int] = None):
        return self.load_model().eval()

    # TODO: remove this method once we have olive datasets implemented.
    # The dataset should be able to provide the dummy inputs.
    def get_dummy_inputs(self):
        """
        Return a dummy input for the model.
        """
        if self.dummy_inputs is not None:
            return self.dummy_inputs

        assert self.dummy_inputs_func or (
            self.io_config and self.io_config.input_shapes
        ), "dummy_inputs_func or io_config.input_shapes must be provided to get dummy input"

        if self.dummy_inputs_func is not None:
            user_module_loader = UserModuleLoader(self.model_script, self.script_dir)
            dummy_inputs = user_module_loader.call_object(self.dummy_inputs_func, self)
        else:
            str_to_type = {
                "float32": torch.float32,
                "float16": torch.float16,
                "int32": torch.int32,
                "int64": torch.int64,
                "int8": torch.int8,
                "bool": torch.bool,
            }
            input_types = self.io_config.input_types or ["float32"] * len(self.io_config.input_shapes)
            dummy_inputs = []
            for shape, dtype in zip(self.io_config.input_shapes, input_types):
                dummy_inputs.append(torch.zeros(shape, dtype=str_to_type[dtype]))
            dummy_inputs = tuple(dummy_inputs) if len(dummy_inputs) > 1 else dummy_inputs[0]

        self.dummy_inputs = dummy_inputs

        return dummy_inputs

    def get_model_config(self):
        if self.hf_config is None:
            raise Exception("HF model_config is not available")
        return get_hf_model_config(self.hf_config.model_name)

    @property
    def components(self) -> List[str]:
        """
        Names of the components of the model.
        """
        if not self.hf_config or not self.hf_config.components:
            return None

        return [component.name for component in self.hf_config.components]

    def get_component(self, component_name: str) -> "PyTorchModel":
        """
        Get a component of the model as a PyTorchModel.
        """
        assert self.components, "hf_config.components must be provided to get component"
        assert component_name in self.components, f"component {component_name} not found in hf_config"

        model = self.load_model()
        model_component = getattr(model, component_name)

        # get the component from hf_config
        components_dict = {component.name: component for component in self.hf_config.components}
        hf_component = components_dict[component_name]

        def model_loader(_):
            return model_component

        return PyTorchModel(
            model_loader=model_loader,
            name=hf_component.name,
            io_config=hf_component.io_config,
            dummy_inputs_func=hf_component.dummy_inputs_func,
            model_script=self.model_script,
            script_dir=self.script_dir,
        )

    def to_json(self, check_object: bool = False):
        config = super().to_json(check_object)
        config["config"].update(
            {
                "model_loader": self.model_loader,
                "model_script": Path(self.model_script) if self.model_script else None,
                "script_dir": Path(self.script_dir) if self.script_dir else None,
                "io_config": self.io_config,
                "dummy_inputs_func": self.dummy_inputs_func,
                "hf_config": self.hf_config,
            }
        )
        return serialize_to_json(config, check_object)


class SNPEModel(OliveModel):
    def __init__(
        self,
        input_names: List[str],
        input_shapes: List[List[int]],
        output_names: List[str],
        output_shapes: List[List[int]],
        model_path: str = None,
        model_storage_kind=ModelStorageKind.LocalFile,
        name: Optional[str] = None,
        version: Optional[int] = None,
    ):
        super().__init__(
            framework=Framework.SNPE,
            model_file_format=ModelFileFormat.SNPE_DLC,
            model_path=model_path,
            name=name,
            version=version,
            model_storage_kind=model_storage_kind,
        )
        self.io_config = {
            "input_names": input_names,
            "input_shapes": input_shapes,
            "output_names": output_names,
            "output_shapes": output_shapes,
        }

    def load_model(self, rank: int = None):
        raise NotImplementedError()

    def prepare_session(
        self, inference_settings: Dict[str, Any], device: Device, rank: Optional[int] = None
    ) -> SNPEInferenceSession:
        session_options = SNPESessionOptions(**inference_settings) if inference_settings else None
        if device == Device.NPU:
            device = SNPEDevice.DSP
        session_options.device = device
        return SNPEInferenceSession(self.model_path, self.io_config, session_options)

    def to_json(self, check_object: bool = False):
        config = super().to_json(check_object)
        config["config"].update(self.io_config)
        return serialize_to_json(config, check_object)

    def get_dlc_metrics(self) -> dict:
        return get_dlc_metrics(self.model_path)


class TensorFlowModel(OliveModel):
    def __init__(
        self,
        model_path: str = None,
        model_file_format: ModelFileFormat = ModelFileFormat.TENSORFLOW_SAVED_MODEL,
        name: Optional[str] = None,
        model_storage_kind=ModelStorageKind.LocalFolder,
    ):
        super().__init__(
            model_path=model_path,
            framework=Framework.TENSORFLOW,
            model_file_format=model_file_format,
            name=name,
            model_storage_kind=model_storage_kind,
        )

    def load_model(self, rank: int = None):
        raise NotImplementedError()

    def prepare_session(self, inference_settings: Dict[str, Any], device: Device, rank: Optional[int] = None):
        raise NotImplementedError()


class OpenVINOModel(OliveModel):
    def __init__(
        self,
        model_path: str,
        name: str = None,
        model_storage_kind=ModelStorageKind.LocalFolder,
        version: Optional[int] = None,
        aml_storage_name: Optional[str] = None,
    ):
        super().__init__(
            model_path=model_path,
            framework=Framework.OPENVINO,
            model_file_format=ModelFileFormat.OPENVINO_IR,
            name=name,
            version=version,
            aml_storage_name=aml_storage_name,
            model_storage_kind=model_storage_kind,
        )

        if len(list(Path(model_path).glob("*.xml"))) == 0 or len(list(Path(model_path).glob("*.bin"))) == 0:
            raise Exception(f"No OpenVINO model found in {model_path}")
        if len(list(Path(model_path).glob("*.xml"))) > 1 or len(list(Path(model_path).glob("*.bin"))) > 1:
            raise Exception(f"More than 1 OpenVINO models are found in {model_path}")

        for model_file in Path(model_path).glob("*.xml"):
            ov_model = Path(model_file)
        for weights_file in Path(model_path).glob("*.bin"):
            ov_weights = Path(weights_file)

        self.model_config = {
            "model_name": name if name else ov_model.stem,
            "model": str(ov_model.resolve()),
            "weights": str(ov_weights.resolve()),
        }

    def load_model(self, rank: int = None):
        try:
            from openvino.tools.pot import load_model
        except ImportError:
            raise ImportError("Please install olive-ai[openvino] to use OpenVINO model")
        return load_model(self.model_config)

    def prepare_session(self, inference_settings: Dict[str, Any], device: Device, rank: Optional[int] = None):
        try:
            from openvino.runtime import Core
        except ImportError:
            raise ImportError("Please install olive-ai[openvino] to use OpenVINO model")
        ie = Core()
        model_pot = ie.read_model(model=self.model_config["model"])
        if device == Device.INTEL_MYRIAD:
            device = "MYRIAD"
        compiled_model = ie.compile_model(model=model_pot, device_name=device.upper())
        return compiled_model


class DistributedOnnxModel(ONNXModelBase):
    EXECUTION_PROVIDERS = {
        "cpu": ["CPUExecutionProvider"],
        "gpu": ["CUDAExecutionProvider", "CPUExecutionProvider"],
    }

    def __init__(
        self,
        model_filepaths: List[Union[Path, str]] = [],
        name: Optional[str] = None,
        version: Optional[int] = None,
        aml_storage_name: Optional[str] = None,
        inference_settings: Optional[dict] = None,
        use_ort_extensions: bool = False,
    ):
        super().__init__(
            model_path=None,
            name=name,
            version=version,
            aml_storage_name=aml_storage_name,
            model_storage_kind=ModelStorageKind.LocalFolder,
            inference_settings=inference_settings,
            use_ort_extensions=use_ort_extensions,
        )
        self.model_filepaths = model_filepaths

    @property
    def ranks(self):
        return len(self.model_filepaths)

    def ranked_model_path(self, rank: int) -> Union[Path, str]:
        return self.model_filepaths[rank]

    def load_model(self, rank: int) -> ONNXModel:
        return ONNXModel(self.model_filepaths[rank], inference_settings=self.inference_settings)

    def prepare_session(
        self, inference_settings: Optional[Dict[str, Any]] = None, device: Device = Device.GPU, rank: Optional[int] = 0
    ):
<<<<<<< HEAD
        # user provided inference_settings > model's inference_settings > default settings
        inference_settings = inference_settings or self.inference_settings or {}
        # deep copy to avoid modifying the original settings
        inference_settings = deepcopy(inference_settings)

        # if user doesn't not provide ep list, use default value([ep]). Otherwise, use the user's ep list
        execution_providers = inference_settings.get("execution_provider")
        if not execution_providers:
            # it is a weird api...
            execution_providers = self.get_default_execution_providers(self.model_filepaths[0], device)
            inference_settings["execution_provider"] = execution_providers

        if not inference_settings.get("provider_options"):
            inference_settings["provider_options"] = [
                {"device_id": str(rank)} if ep == "CUDAExecutionProvider" else {} for ep in execution_providers
            ]

        return get_ort_inference_session(self.model_filepaths[rank], inference_settings)
=======
        raise RuntimeError("DistributedOnnxModel doesn't have a session of its own")
>>>>>>> ae07fbb5

    def get_default_execution_providers(self, filepath: str, device: Device):
        # return firstly available ep as ort default ep
        # available_providers = DistributedOnnxModel.get_execution_providers(device)
        # for ep in available_providers:
        #     if self._is_valid_ep(filepath, ep):
        #         return [ep]

        return ["CUDAExecutionProvider", "CPUExecutionProvider"]

    @staticmethod
    def get_execution_providers(device: Device):
        import onnxruntime as ort

        available_providers = ort.get_available_providers()
        eps_per_device = DistributedOnnxModel.EXECUTION_PROVIDERS.get(device)

        eps = []
        if eps_per_device:
            for ep in available_providers:
                if ep in eps_per_device:
                    eps.append(ep)

        return eps if eps else available_providers

    def to_json(self, check_object: bool = False):
        config = {
            "type": self.__class__.__name__,
            "config": {
                "model_filepaths": self.model_filepaths,
                "name": self.name,
                "version": self.version,
                "inference_settings": self.inference_settings,
                "use_ort_extensions": self.use_ort_extensions,
            },
        }
        return serialize_to_json(config, check_objects=check_object)


class CompositeOnnxModel(ONNXModelBase):
    """
    CompositeOnnxModel represents multi component models. Whisper is an example composite
    model that has encoder and decoder components. CompositeOnnxModel is a collection of
    OnnxModels.
    """

    def __init__(
        self,
        model_components: List[str],
        name: Optional[str] = None,
        version: Optional[int] = None,
        aml_storage_name: Optional[str] = None,
        hf_config: Union[Dict[str, Any], HFConfig] = None,
    ):
        super().__init__(
            model_path=None,
            name=name,
            version=version,
            aml_storage_name=aml_storage_name,
            model_storage_kind=ModelStorageKind.LocalFolder,
        )

        if isinstance(model_components[0], dict):
            assert all(
                [m.get("type").lower() == "onnxmodel" for m in model_components]
            ), "All components must be ONNXModel"
            self.model_components = [ONNXModel(**m.get("config", {})) for m in model_components]
        else:
            assert all([isinstance(m, ONNXModel) for m in model_components]), "All components must be ONNXModel"
            self.model_components = model_components

        for m in self.model_components:
            m.set_composite_parent(self)

        self.hf_config = validate_config(hf_config, HFConfig) if hf_config else None

    def load_model(self, rank: int = None):
        raise NotImplementedError()

    def prepare_session(self, inference_settings: Dict[str, Any], device: Device, rank: Optional[int] = None):
        raise NotImplementedError()

    def get_default_execution_providers(self, device: Device):
        raise NotImplementedError()

    def get_model_components(self):
        return self.model_components

    def get_model_component(self, idx):
        return self.model_components[idx]

    def get_model_config(self):
        if self.hf_config is None:
            raise Exception("HF model_config is not available")
        return get_hf_model_config(self.hf_config.model_name)

    def to_json(self, check_object: bool = False):
        json_dict = {
            "type": self.__class__.__name__,
            "config": {"name": self.name, "version": self.version, "hf_config": self.hf_config},
        }
        json_dict["config"]["model_components"] = []
        for m in self.model_components:
            json_dict["config"]["model_components"].append(m.to_json(check_object))

        return serialize_to_json(json_dict, check_object)<|MERGE_RESOLUTION|>--- conflicted
+++ resolved
@@ -882,28 +882,7 @@
     def prepare_session(
         self, inference_settings: Optional[Dict[str, Any]] = None, device: Device = Device.GPU, rank: Optional[int] = 0
     ):
-<<<<<<< HEAD
-        # user provided inference_settings > model's inference_settings > default settings
-        inference_settings = inference_settings or self.inference_settings or {}
-        # deep copy to avoid modifying the original settings
-        inference_settings = deepcopy(inference_settings)
-
-        # if user doesn't not provide ep list, use default value([ep]). Otherwise, use the user's ep list
-        execution_providers = inference_settings.get("execution_provider")
-        if not execution_providers:
-            # it is a weird api...
-            execution_providers = self.get_default_execution_providers(self.model_filepaths[0], device)
-            inference_settings["execution_provider"] = execution_providers
-
-        if not inference_settings.get("provider_options"):
-            inference_settings["provider_options"] = [
-                {"device_id": str(rank)} if ep == "CUDAExecutionProvider" else {} for ep in execution_providers
-            ]
-
-        return get_ort_inference_session(self.model_filepaths[rank], inference_settings)
-=======
         raise RuntimeError("DistributedOnnxModel doesn't have a session of its own")
->>>>>>> ae07fbb5
 
     def get_default_execution_providers(self, filepath: str, device: Device):
         # return firstly available ep as ort default ep
